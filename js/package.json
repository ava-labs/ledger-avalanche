{
  "name": "@avalabs/hw-app-avalanche",
  "author": "Zondax AG",
  "license": "Apache-2.0",
  "version": "0.6.8",
  "description": "Node API for Avalanche App (Ledger Nano S/X/S+)",
  "main": "./dist/index.js",
  "module": "./esm/index.js",
  "typings": "./dist/index.d.ts",
  "types": "./dist/index.d.ts",
  "homepage": "https://github.com/ava-labs/ledger-avalanche",
  "repository": {
    "type": "git",
    "url": "git+https://github.com/ava-labs/ledger-avalanche.git"
  },
  "keywords": [
    "Zondax",
    "Ledger",
    "Avalanche",
    "Javascript"
  ],
  "scripts": {
    "build": "rollup -c && tsc -m commonjs",
    "prettier": "prettier --write ./"
  },
  "bugs": {
    "url": "https://github.com/ava-labs/ledger-avalanche/issues"
  },
  "dependencies": {
    "@ledgerhq/hw-app-eth": "6.34.3",
    "@ledgerhq/hw-transport": "6.28.8",
    "bs58": "5.0.0",
    "ledger-bitcoin": "^0.2.1",
    "sha3": "2.1.4"
  },
  "devDependencies": {
    "@types/bs58": "^4.0.1",
    "@types/ledgerhq__hw-transport": "^4.21.4",
    "@typescript-eslint/eslint-plugin": "^5.38.1",
    "@typescript-eslint/parser": "^5.38.1",
    "bip32": "^4.0.0",
    "bip39": "^3.0.4",
    "core-js": "^3.11.1",
<<<<<<< HEAD
    "crypto-js": "4.2.0",
    "esbuild": "0.18.11",
=======
    "crypto-js": "4.1.1",
    "esbuild": "0.19.6",
>>>>>>> 62354e74
    "eslint": "^8.24.0",
    "eslint-config-prettier": "^8.3.0",
    "eslint-plugin-import": "^2.20.2",
    "eslint-plugin-jest": "^27.0.4",
    "eslint-plugin-prettier": "^4.2.1",
    "jest": "^29.1.2",
    "prettier": "^2.8.3",
    "rollup": "^3.7.0",
    "rollup-plugin-dts": "^5.0.0",
    "rollup-plugin-esbuild": "^5.0.0",
    "semantic-release": "^21.0.2",
    "typescript": "^5.0.4"
  },
  "moduleDirectories": [
    "node_modules",
    "dist"
  ],
  "postcss": {
    "plugins": {
      "autoprefixer": {}
    }
  },
  "browserslist": [
    "> 1%",
    "last 2 versions"
  ],
  "publishConfig": {
    "access": "public"
  }
}<|MERGE_RESOLUTION|>--- conflicted
+++ resolved
@@ -41,13 +41,8 @@
     "bip32": "^4.0.0",
     "bip39": "^3.0.4",
     "core-js": "^3.11.1",
-<<<<<<< HEAD
     "crypto-js": "4.2.0",
-    "esbuild": "0.18.11",
-=======
-    "crypto-js": "4.1.1",
     "esbuild": "0.19.6",
->>>>>>> 62354e74
     "eslint": "^8.24.0",
     "eslint-config-prettier": "^8.3.0",
     "eslint-plugin-import": "^2.20.2",
