--- conflicted
+++ resolved
@@ -137,14 +137,9 @@
 
 	// [publicKeyLen | publicKey | hash | address | errorCode]
 	publicKeyLen := response[0]
-<<<<<<< HEAD
 	publicKey := response[1 : publicKeyLen+1]
 	hash := response[publicKeyLen+1 : publicKeyLen+1+20]
 	address := string(response[publicKeyLen+1+20:])
-=======
-	publicKey = response[1 : publicKeyLen+1]
-	hash = response[publicKeyLen+1:]
->>>>>>> 00a24d05
 
 	return &ResponseAddr{publicKey, hash, address}, nil
 }
