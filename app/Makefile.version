--- conflicted
+++ resolved
@@ -3,8 +3,4 @@
 # Minor
 APPVERSION_N=4
 # Patch
-<<<<<<< HEAD
-APPVERSION_P=11
-=======
-APPVERSION_P=0
->>>>>>> 7781851e
+APPVERSION_P=0