--- conflicted
+++ resolved
@@ -41,16 +41,10 @@
 
 static bool tx_initialized = false;
 
-<<<<<<< HEAD
 // Global variable to store error message offset for custom error display
 uint16_t G_error_message_offset = 0;
 
-bool
-is_eth_path(uint32_t rx, uint32_t offset)
-{
-=======
 bool is_eth_path(uint32_t rx, uint32_t offset) {
->>>>>>> 7781851e
     uint32_t path_len = *(G_io_apdu_buffer + offset);
 
     if (path_len > MAX_BIP32_PATH || path_len < 1) {
@@ -576,7 +570,6 @@
         THROW(APDU_CODE_OK);
     }
 
-<<<<<<< HEAD
     // Check if streaming mode was used (blind signing)
     if (rs_eth_was_streaming_mode_used()) {
         // For streaming mode, use blind signing UI with hash display
@@ -585,9 +578,6 @@
         // Normal transaction parsing flow
         view_review_init(tx_getItem, tx_getNumItems, app_sign_eth);
     }
-=======
-    view_review_init(tx_getItem, tx_getNumItems, app_sign_eth);
->>>>>>> 7781851e
 
     view_review_show(REVIEW_TXN);
 
@@ -684,11 +674,7 @@
 
             ZEMU_LOGF(50, "CLA: %x\n", G_io_apdu_buffer[OFFSET_CLA]);
 
-<<<<<<< HEAD
-            // redirect this apdu to be dispatched by our avalanche dispatcher, 
-=======
             // redicerc this apdu to be dispatched by our avalanche dispatcher,
->>>>>>> 7781851e
             // otherwise use ethereum dispatcher.
             if (G_io_apdu_buffer[OFFSET_CLA] == AVX_CLA) {
                 return avax_dispatch(flags, tx, rx);
