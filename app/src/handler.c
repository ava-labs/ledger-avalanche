--- conflicted
+++ resolved
@@ -16,12 +16,7 @@
  ********************************************************************************/
 
 #if defined(FEATURE_ETH)
-<<<<<<< HEAD
 #include "shared_context.h"
-=======
-// #include "globals.h"
-// #include "io.h"
->>>>>>> 7781851e
 #include "apdu_constants.h"
 #include "commands_712.h"
 #include "common_ui.h"
@@ -29,7 +24,6 @@
 #include "cx_errors.h"
 #include "glyphs.h"
 #include "handle_check_address.h"
-<<<<<<< HEAD
 #include "commands_712.h"
 #include "lib_standard_app/crypto_helpers.h"
 
@@ -37,22 +31,6 @@
 
 // taken from ethereum/src/main.c
 void ui_idle(void);
-=======
-#include "handle_get_printable_amount.h"
-#include "handle_swap_sign_transaction.h"
-#include "os_io_seproxyhal.h"
-#include "shared_context.h"
-#include "swap_lib_calls.h"
-// #include "challenge.h"
-// #include "domain_name.h"
-#include "lib_standard_app/crypto_helpers.h"
-// not use in master branch
-// #include "manage_asset_info.h"
-
-#include "handler.h"
-
-// dispatcher_context_t G_dispatcher_context;
->>>>>>> 7781851e
 
 uint32_t set_result_get_publicKey(void);
 void finalizeParsing(bool);
@@ -207,7 +185,6 @@
             }
 
             switch (buffer[OFFSET_INS]) {
-<<<<<<< HEAD
                 case INS_SIGN_EIP_712_MESSAGE:
                     switch (buffer[OFFSET_P2]) {
                         case P2_EIP712_LEGACY_IMPLEM:
@@ -217,105 +194,6 @@
                                                        buffer[OFFSET_LC],
                                                        flags,
                                                        tx);
-=======
-                // From app-ethereum only EIP-712 functionality is used
-                // we decided to keep below cases for future use.
-                // case INS_GET_PUBLIC_KEY:
-                //
-                //     forget_known_assets();
-                //     handleGetPublicKey(buffer[OFFSET_P1],
-                //                        buffer[OFFSET_P2],
-                //                        buffer + OFFSET_CDATA,
-                //                        buffer[OFFSET_LC],
-                //                        flags,
-                //                        tx);
-                //     break;
-
-                // case INS_PROVIDE_ERC20_TOKEN_INFORMATION:
-                //     handleProvideErc20TokenInformation(buffer[OFFSET_P1],
-                //                                        buffer[OFFSET_P2],
-                //                                        buffer + OFFSET_CDATA,
-                //                                        buffer[OFFSET_LC],
-                //                                        flags,
-                //                                        tx);
-                //     break;
-
-#ifdef HAVE_NFT_SUPPORT
-                // case INS_PROVIDE_NFT_INFORMATION:
-                //     handleProvideNFTInformation(buffer[OFFSET_P1],
-                //                                 buffer[OFFSET_P2],
-                //                                 buffer + OFFSET_CDATA,
-                //                                 buffer[OFFSET_LC],
-                //                                 flags,
-                //                                 tx);
-                //     break;
-#endif  // HAVE_NFT_SUPPORT
-
-                    // case INS_SET_EXTERNAL_PLUGIN:
-                    //     handleSetExternalPlugin(buffer[OFFSET_P1],
-                    //                             buffer[OFFSET_P2],
-                    //                             buffer + OFFSET_CDATA,
-                    //                             buffer[OFFSET_LC],
-                    //                             flags,
-                    //                             tx);
-                    //     break;
-
-                    // case INS_SET_PLUGIN:
-                    //     handleSetPlugin(buffer[OFFSET_P1],
-                    //                     buffer[OFFSET_P2],
-                    //                     buffer + OFFSET_CDATA,
-                    //                     buffer[OFFSET_LC],
-                    //                     flags,
-                    //                     tx);
-                    //     break;
-
-                    // case INS_PERFORM_PRIVACY_OPERATION:
-                    //     handlePerformPrivacyOperation(buffer[OFFSET_P1],
-                    //                                   buffer[OFFSET_P2],
-                    //                                   buffer + OFFSET_CDATA,
-                    //                                   buffer[OFFSET_LC],
-                    //                                   flags,
-                    //                                   tx);
-                    //     break;
-
-                    // case INS_SIGN:
-                    //     handleSign(buffer[OFFSET_P1],
-                    //                buffer[OFFSET_P2],
-                    //                buffer + OFFSET_CDATA,
-                    //                buffer[OFFSET_LC],
-                    //                flags,
-                    //                tx);
-                    //     break;
-                    //
-                    // case INS_GET_APP_CONFIGURATION:
-                    //     handleGetAppConfiguration(buffer[OFFSET_P1],
-                    //                               buffer[OFFSET_P2],
-                    //                               buffer + OFFSET_CDATA,
-                    //                               buffer[OFFSET_LC],
-                    //                               flags,
-                    //                               tx);
-                    //     break;
-                    //
-                    // case INS_SIGN_PERSONAL_MESSAGE:
-                    //     forget_known_assets();
-                    //     *flags |= IO_ASYNCH_REPLY;
-                    //     if (!handleSignPersonalMessage(buffer[OFFSET_P1],
-                    //                                    buffer[OFFSET_P2],
-                    //                                    buffer + OFFSET_CDATA,
-                    //                                    buffer[OFFSET_LC])) {
-                    //         reset_app_context();
-                    //     }
-                    //     break;
-
-                case INS_SIGN_EIP_712_MESSAGE:
-                    switch (buffer[OFFSET_P2]) {
-                        case P2_EIP712_LEGACY_IMPLEM:
-                            // use in develop but not present in master
-                            // forget_known_assets();
-                            // use in master instead of the above
-                            handleSignEIP712Message_v0(buffer[OFFSET_P1], buffer[OFFSET_P2], buffer + OFFSET_CDATA,
-                                                       buffer[OFFSET_LC], flags, tx);
->>>>>>> 7781851e
                             break;
 #ifdef HAVE_EIP712_FULL_SUPPORT
                         case P2_EIP712_FULL_IMPLEM:
@@ -328,32 +206,6 @@
                     }
                     break;
 
-<<<<<<< HEAD
-=======
-                    // #ifdef HAVE_ETH2
-                    //
-                    //                 case INS_GET_ETH2_PUBLIC_KEY:
-                    //                     forget_known_assets();
-                    //                     handleGetEth2PublicKey(buffer[OFFSET_P1],
-                    //                                            buffer[OFFSET_P2],
-                    //                                            buffer + OFFSET_CDATA,
-                    //                                            buffer[OFFSET_LC],
-                    //                                            flags,
-                    //                                            tx);
-                    //                     break;
-                    //
-                    //                 case INS_SET_ETH2_WITHDRAWAL_INDEX:
-                    //                     handleSetEth2WithdrawalIndex(buffer[OFFSET_P1],
-                    //                                                  buffer[OFFSET_P2],
-                    //                                                  buffer + OFFSET_CDATA,
-                    //                                                  buffer[OFFSET_LC],
-                    //                                                  flags,
-                    //                                                  tx);
-                    //                     break;
-                    //
-                    // #endif
-
->>>>>>> 7781851e
 #ifdef HAVE_EIP712_FULL_SUPPORT
                 case INS_EIP712_STRUCT_DEF:
                     *flags |= IO_ASYNCH_REPLY;
@@ -371,22 +223,6 @@
                     break;
 #endif  // HAVE_EIP712_FULL_SUPPORT
 
-<<<<<<< HEAD
-=======
-                    // #ifdef HAVE_DOMAIN_NAME
-                    //                 case INS_ENS_GET_CHALLENGE:
-                    //                     handle_get_challenge();
-                    //                     break;
-                    //
-                    //                 case INS_ENS_PROVIDE_INFO:
-                    //                     handle_provide_domain_name(buffer[OFFSET_P1],
-                    //                                                buffer[OFFSET_P2],
-                    //                                                buffer + OFFSET_CDATA,
-                    //                                                buffer[OFFSET_LC]);
-                    //                     break;
-                    // #endif  // HAVE_DOMAIN_NAME
-
->>>>>>> 7781851e
                 default:
                     THROW(0x6D00);
                     break;
