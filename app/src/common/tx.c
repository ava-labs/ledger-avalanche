/*******************************************************************************
 *  (c) 2018 - 2024 Zondax AG
 *
 *  Licensed under the Apache License, Version 2.0 (the "License");
 *  you may not use this file except in compliance with the License.
 *  You may obtain a copy of the License at
 *
 *      http://www.apache.org/licenses/LICENSE-2.0
 *
 *  Unless required by applicable law or agreed to in writing, software
 *  distributed under the License is distributed on an "AS IS" BASIS,
 *  WITHOUT WARRANTIES OR CONDITIONS OF ANY KIND, either express or implied.
 *  See the License for the specific language governing permissions and
 *  limitations under the License.
 ********************************************************************************/

#include "tx.h"

#include <string.h>

#include "apdu_codes.h"
#include "buffering.h"
#include "common/parser.h"
#include "parser_common.h"
#include "zxmacros.h"

#if defined(LEDGER_SPECIFIC)
#define RAM_BUFFER_SIZE 7168
#define FLASH_BUFFER_SIZE 16384
#endif

// Ram
uint8_t ram_buffer[RAM_BUFFER_SIZE];

// Flash
typedef struct {
    uint8_t buffer[FLASH_BUFFER_SIZE];
} storage_t;

#if defined(LEDGER_SPECIFIC)
storage_t NV_CONST N_appdata_impl __attribute__((aligned(64)));
#define N_appdata (*(NV_VOLATILE storage_t *)PIC(&N_appdata_impl))
#endif

// Use the parser_tx_t object from the parser_context_t type
static parser_context_t ctx_parsed_tx;

const char *tx_parse();

void tx_initialize() {
    buffering_init(ram_buffer, sizeof(ram_buffer), (uint8_t *)N_appdata.buffer, sizeof(N_appdata.buffer));
}

void tx_reset() { buffering_reset(); }

uint32_t tx_append(unsigned char *buffer, uint32_t length) { return buffering_append(buffer, length); }

uint32_t tx_get_buffer_length() { return buffering_get_buffer()->pos; }

uint8_t *tx_get_buffer() { return buffering_get_buffer()->data; }

const char *tx_parse() {
    parser_error_t err = parser_parse(&ctx_parsed_tx, tx_get_buffer(), tx_get_buffer_length());

    CHECK_APP_CANARY()

    if (err != parser_ok) {
        return parser_getErrorDescription(err);
    }

    err = parser_validate(&ctx_parsed_tx);
    CHECK_APP_CANARY()

    if (err != parser_ok) {
        return parser_getErrorDescription(err);
    }

    return NULL;
}

const char *tx_avax_parse() {
    MEMZERO(&ctx_parsed_tx.tx_obj, sizeof(parser_tx_t));
    // This is an avax transaction either P, X or C chain
    ctx_parsed_tx.ins = SignAvaxTx;

    return tx_parse();
}

const char *tx_avax_parse_hash() {
    MEMZERO(&ctx_parsed_tx.tx_obj, sizeof(parser_tx_t));
    // This is an avax transaction either P, X or C chain
    ctx_parsed_tx.ins = SignAvaxHash;

    return tx_parse();
}

const char *tx_avax_parse_msg() {
    MEMZERO(&ctx_parsed_tx.tx_obj, sizeof(parser_tx_t));
    ctx_parsed_tx.ins = SignAvaxMsg;

    return tx_parse();
}
void tx_eth_tx() { ctx_parsed_tx.ins = SignEthTx; }

void tx_eth_msg() { ctx_parsed_tx.ins = SignEthMsg; }

void tx_eth_addr() { ctx_parsed_tx.ins = EthAddr; }

void tx_parse_reset() { MEMZERO(&ctx_parsed_tx.tx_obj, sizeof(parser_tx_t)); }

zxerr_t tx_getNumItems(uint8_t *num_items) {
    parser_error_t err = parser_getNumItems(&ctx_parsed_tx, num_items);

    if (err != parser_ok) {
        return zxerr_unknown;
    }

    return zxerr_ok;
}

zxerr_t tx_getItem(int8_t displayIdx, char *outKey, uint16_t outKeyLen, char *outVal, uint16_t outValLen, uint8_t pageIdx,
                   uint8_t *pageCount) {
    uint8_t numItems = 0;

    CHECK_ZXERR(tx_getNumItems(&numItems))

    if (displayIdx > numItems) {
        return zxerr_no_data;
    }

    parser_error_t err =
        parser_getItem(&ctx_parsed_tx, displayIdx, outKey, outKeyLen, outVal, outValLen, pageIdx, pageCount);

    // Convert error codes
    if (err == parser_no_data || err == parser_display_idx_out_of_range || err == parser_display_page_out_of_range) {
        return zxerr_no_data;
    }

    if (err != parser_ok) {
        return zxerr_unknown;
    }

    return zxerr_ok;
}

const char *tx_err_msg_from_code(parser_error_t err) {
    if (err != parser_ok) {
        return parser_getErrorDescription(err);
    }
<<<<<<< HEAD
   return NULL;
}

zxerr_t tx_getNumItemsBlindSign(uint8_t *num_items) {
    parser_error_t err = parser_getNumItemsBlindSign(num_items);

    if (err != parser_ok) {
        return zxerr_unknown;
    }

    return zxerr_ok;
}

zxerr_t tx_getItemBlindSign(int8_t displayIdx,
                            char *outKey, uint16_t outKeyLen,
                            char *outVal, uint16_t outValLen,
                            uint8_t pageIdx, uint8_t *pageCount)
{
    uint8_t numItems = 0;

    CHECK_ZXERR(tx_getNumItemsBlindSign(&numItems))

    if (displayIdx > numItems) {
        return zxerr_no_data;
    }

    parser_error_t err = parser_getItemBlindSign(displayIdx,
                                                 outKey, outKeyLen,
                                                 outVal, outValLen,
                                                 pageIdx, pageCount);

    // Convert error codes
    if (err == parser_no_data || err == parser_display_idx_out_of_range || err == parser_display_page_out_of_range)
        return zxerr_no_data;

    if (err != parser_ok)
        return zxerr_unknown;

    return zxerr_ok;
=======
    return NULL;
>>>>>>> 7781851e
}<|MERGE_RESOLUTION|>--- conflicted
+++ resolved
@@ -147,8 +147,7 @@
     if (err != parser_ok) {
         return parser_getErrorDescription(err);
     }
-<<<<<<< HEAD
-   return NULL;
+    return NULL;
 }
 
 zxerr_t tx_getNumItemsBlindSign(uint8_t *num_items) {
@@ -187,7 +186,4 @@
         return zxerr_unknown;
 
     return zxerr_ok;
-=======
-    return NULL;
->>>>>>> 7781851e
 }